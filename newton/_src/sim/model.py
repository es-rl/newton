# SPDX-FileCopyrightText: Copyright (c) 2025 The Newton Developers
# SPDX-License-Identifier: Apache-2.0
#
# Licensed under the Apache License, Version 2.0 (the "License");
# you may not use this file except in compliance with the License.
# You may obtain a copy of the License at
#
# http://www.apache.org/licenses/LICENSE-2.0
#
# Unless required by applicable law or agreed to in writing, software
# distributed under the License is distributed on an "AS IS" BASIS,
# WITHOUT WARRANTIES OR CONDITIONS OF ANY KIND, either express or implied.
# See the License for the specific language governing permissions and
# limitations under the License.

"""Implementation of the Newton model class."""

from __future__ import annotations

from dataclasses import dataclass
from enum import IntEnum
from typing import Any

import numpy as np
import warp as wp

from ..core.types import Devicelike
from .contacts import Contacts
from .control import Control
from .state import State


class ModelAttributeAssignment(IntEnum):
    """Enumeration of attribute assignment categories.

    Defines which component of the simulation system owns and manages specific attributes.
    This categorization determines where custom attributes are attached during simulation
    object creation (State, Control, or Contacts).
    """

    MODEL = 0
    """Model attributes are attached to the Model object."""
    STATE = 1
    """State attributes are attached to the State object."""
    CONTROL = 2
    """Control attributes are attached to the Control object."""
    CONTACT = 3
    """Contact attributes are attached to the Contacts object."""


class ModelAttributeFrequency(IntEnum):
    """Enumeration of attribute frequency categories.

    Defines the dimensional structure and indexing pattern for custom attributes.
    This determines how many elements an attribute array should have and how it
    should be indexed in relation to the model's entities such as joints, bodies, shapes, etc.
    """

    JOINT = 0
    """Attribute frequency follows the number of joints (see :attr:`~newton.Model.joint_count`)."""
    JOINT_DOF = 1
    """Attribute frequency follows the number of joint degrees of freedom (see :attr:`~newton.Model.joint_dof_count`)."""
    JOINT_COORD = 2
    """Attribute frequency follows the number of joint positional coordinates (see :attr:`~newton.Model.joint_coord_count`)."""
    BODY = 3
    """Attribute frequency follows the number of bodies (see :attr:`~newton.Model.body_count`)."""
    SHAPE = 4
    """Attribute frequency follows the number of shapes (see :attr:`~newton.Model.shape_count`)."""
    ARTICULATION = 5
    """Attribute frequency follows the number of articulations (see :attr:`~newton.Model.articulation_count`)."""


class AttributeNamespace:
    """
    A container for namespaced custom attributes.

    Custom attributes are stored as regular instance attributes on this object,
    allowing hierarchical organization of related properties.
    """

    def __init__(self, namespace_name: str):
        """Initialize the namespace container.

        Args:
            namespace_name: The name of the namespace
        """
        self._namespace_name = namespace_name

    def __repr__(self):
        """Return a string representation showing the namespace and its attributes."""
        # List all public attributes (not starting with _)
        attrs = [k for k in self.__dict__ if not k.startswith("_")]
        return f"AttributeNamespace('{self._namespace_name}', attributes={attrs})"


@dataclass
class CustomAttribute:
    """
    Represents a custom attribute definition for the ModelBuilder.

    Attributes:
        assignment: Assignment category (see ModelAttributeAssignment enum)
        frequency: Frequency category (see ModelAttributeFrequency enum)
        name: Variable name to expose on the Model
        dtype: Warp dtype (e.g., wp.float32, wp.int32, wp.bool, wp.vec3)
        namespace: Namespace for the attribute
        default: Default value for the attribute
        values: Dictionary mapping indices to specific values (overrides)
    """

    assignment: ModelAttributeAssignment
    frequency: ModelAttributeFrequency
    name: str
    dtype: object
    namespace: str | None = None
    default: Any = None
    values: dict[int, Any] | None = None

    def __post_init__(self):
        """Initialize default values and ensure values dict exists."""
        # Set dtype-specific default value if none was provided
        if self.default is None:
            self.default = self._default_for_dtype(self.dtype)

        if self.values is None:
            self.values = {}

    @staticmethod
    def _default_for_dtype(d: object) -> Any:
        """Get default value for dtype when not specified."""
        # quaternions get identity quaternion
        if d is wp.quat:
            return wp.quat_identity()
        # vectors default to zeros of their length
        if wp.types.type_is_vector(d):
            length = getattr(d, "_shape_", (1,))[0] or 1
            return np.zeros(
                length,
                dtype=wp.types.warp_type_to_np_dtype.get(getattr(d, "_wp_scalar_type_", wp.float32), np.float32),
            )
        # scalars
        if d is wp.bool:
            return False
        return 0

    def build_array(self, count: int, device: Devicelike | None = None, requires_grad: bool = False) -> wp.array:
        """Build wp.array from count, dtype, default and overrides."""
        arr = [self.values.get(i, self.default) for i in range(count)]
        return wp.array(arr, dtype=self.dtype, requires_grad=requires_grad, device=device)


class Model:
    """
    Represents the static (non-time-varying) definition of a simulation model in Newton.

    The Model class encapsulates all geometry, constraints, and parameters that describe a physical system
    for simulation. It is designed to be constructed via the ModelBuilder, which handles the correct
    initialization and population of all fields.

    Key Features:
        - Stores all static data for simulation: particles, rigid bodies, joints, shapes, soft/rigid elements, etc.
        - Supports grouping of entities by world using world indices (e.g., `particle_world`, `body_world`, etc.).
          - Index -1: global entities shared across all worlds.
          - Indices 0, 1, 2, ...: world-specific entities.
        - Grouping enables:
          - Collision detection optimization (e.g., separating worlds)
          - Visualization (e.g., spatially separating worlds)
          - Parallel processing of independent worlds

    Note:
        It is strongly recommended to use the :class:`ModelBuilder` to construct a Model.
        Direct instantiation and manual population of Model fields is possible but discouraged.
    """

    def __init__(self, device: Devicelike | None = None):
        """
        Initialize a Model object.

        Args:
            device (wp.Device, optional): Device on which the Model's data will be allocated.
        """
        self.requires_grad = False
        """Whether the model was finalized (see :meth:`ModelBuilder.finalize`) with gradient computation enabled."""
        self.num_worlds = 0
        """Number of articulation worlds added to the ModelBuilder via `add_builder`."""

        self.particle_q = None
        """Particle positions, shape [particle_count, 3], float."""
        self.particle_qd = None
        """Particle velocities, shape [particle_count, 3], float."""
        self.particle_mass = None
        """Particle mass, shape [particle_count], float."""
        self.particle_inv_mass = None
        """Particle inverse mass, shape [particle_count], float."""
        self.particle_radius = None
        """Particle radius, shape [particle_count], float."""
        self.particle_max_radius = 0.0
        """Maximum particle radius (useful for HashGrid construction)."""
        self.particle_ke = 1.0e3
        """Particle normal contact stiffness (used by :class:`~newton.solvers.SolverSemiImplicit`)."""
        self.particle_kd = 1.0e2
        """Particle normal contact damping (used by :class:`~newton.solvers.SolverSemiImplicit`)."""
        self.particle_kf = 1.0e2
        """Particle friction force stiffness (used by :class:`~newton.solvers.SolverSemiImplicit`)."""
        self.particle_mu = 0.5
        """Particle friction coefficient."""
        self.particle_cohesion = 0.0
        """Particle cohesion strength."""
        self.particle_adhesion = 0.0
        """Particle adhesion strength."""
        self.particle_grid = None
        """HashGrid instance for accelerated simulation of particle interactions."""
        self.particle_flags = None
        """Particle enabled state, shape [particle_count], int."""
        self.particle_max_velocity = 1e5
        """Maximum particle velocity (to prevent instability)."""
        self.particle_world = None
        """World index for each particle, shape [particle_count], int. -1 for global."""

        self.shape_key = []
        """List of keys for each shape."""
        self.shape_transform = None
        """Rigid shape transforms, shape [shape_count, 7], float."""
        self.shape_body = None
        """Rigid shape body index, shape [shape_count], int."""
        self.shape_flags = None
        """Rigid shape flags, shape [shape_count], int."""
        self.body_shapes = {}
        """Mapping from body index to list of attached shape indices."""

        # Shape material properties
        self.shape_material_ke = None
        """Shape contact elastic stiffness, shape [shape_count], float."""
        self.shape_material_kd = None
        """Shape contact damping stiffness, shape [shape_count], float."""
        self.shape_material_kf = None
        """Shape contact friction stiffness, shape [shape_count], float."""
        self.shape_material_ka = None
        """Shape contact adhesion distance, shape [shape_count], float."""
        self.shape_material_mu = None
        """Shape coefficient of friction, shape [shape_count], float."""
        self.shape_material_restitution = None
        """Shape coefficient of restitution, shape [shape_count], float."""

        # Shape geometry properties
        self.shape_type = None
        """Shape geometry type, shape [shape_count], int32."""
        self.shape_is_solid = None
        """Whether shape is solid or hollow, shape [shape_count], bool."""
        self.shape_thickness = None
        """Shape thickness, shape [shape_count], float."""
        self.shape_source = []
        """List of source geometry objects (e.g., :class:`~newton.Mesh`, :class:`~newton.SDF`) used for rendering and broadphase, shape [shape_count]."""
        self.shape_source_ptr = None
        """Geometry source pointer to be used inside the Warp kernels which can be generated by finalizing the geometry objects, see for example :meth:`newton.Mesh.finalize`, shape [shape_count], uint64."""
        self.shape_scale = None
        """Shape 3D scale, shape [shape_count, 3], float."""
        self.shape_filter = None
        """Shape filter group, shape [shape_count], int."""

        self.shape_collision_group = []
        """Collision group of each shape, shape [shape_count], int."""
        self.shape_collision_filter_pairs: set[tuple[int, int]] = set()
        """Pairs of shape indices that should not collide."""
        self.shape_collision_radius = None
        """Collision radius for bounding sphere broadphase, shape [shape_count], float."""
        self.shape_contact_pairs = None
        """Pairs of shape indices that may collide, shape [contact_pair_count, 2], int."""
        self.shape_contact_pair_count = 0
        """Number of shape contact pairs."""
        self.shape_world = None
        """World index for each shape, shape [shape_count], int. -1 for global."""

        self.spring_indices = None
        """Particle spring indices, shape [spring_count*2], int."""
        self.spring_rest_length = None
        """Particle spring rest length, shape [spring_count], float."""
        self.spring_stiffness = None
        """Particle spring stiffness, shape [spring_count], float."""
        self.spring_damping = None
        """Particle spring damping, shape [spring_count], float."""
        self.spring_control = None
        """Particle spring activation, shape [spring_count], float."""
        self.spring_constraint_lambdas = None
        """Lagrange multipliers for spring constraints (internal use)."""

        self.tri_indices = None
        """Triangle element indices, shape [tri_count*3], int."""
        self.tri_poses = None
        """Triangle element rest pose, shape [tri_count, 2, 2], float."""
        self.tri_activations = None
        """Triangle element activations, shape [tri_count], float."""
        self.tri_materials = None
        """Triangle element materials, shape [tri_count, 5], float."""
        self.tri_areas = None
        """Triangle element rest areas, shape [tri_count], float."""

        self.edge_indices = None
        """Bending edge indices, shape [edge_count*4], int, each row is [o0, o1, v1, v2], where v1, v2 are on the edge."""
        self.edge_rest_angle = None
        """Bending edge rest angle, shape [edge_count], float."""
        self.edge_rest_length = None
        """Bending edge rest length, shape [edge_count], float."""
        self.edge_bending_properties = None
        """Bending edge stiffness and damping, shape [edge_count, 2], float."""
        self.edge_constraint_lambdas = None
        """Lagrange multipliers for edge constraints (internal use)."""

        self.tet_indices = None
        """Tetrahedral element indices, shape [tet_count*4], int."""
        self.tet_poses = None
        """Tetrahedral rest poses, shape [tet_count, 3, 3], float."""
        self.tet_activations = None
        """Tetrahedral volumetric activations, shape [tet_count], float."""
        self.tet_materials = None
        """Tetrahedral elastic parameters in form :math:`k_{mu}, k_{lambda}, k_{damp}`, shape [tet_count, 3]."""

        self.muscle_start = None
        """Start index of the first muscle point per muscle, shape [muscle_count], int."""
        self.muscle_params = None
        """Muscle parameters, shape [muscle_count, 5], float."""
        self.muscle_bodies = None
        """Body indices of the muscle waypoints, int."""
        self.muscle_points = None
        """Local body offset of the muscle waypoints, float."""
        self.muscle_activations = None
        """Muscle activations, shape [muscle_count], float."""

        self.site_key = []
        """List of site keys."""
        self.site_body = None
        """Body index for each site, shape [site_count], int."""
        self.site_xform = None
        """Transform (position and orientation) for each site relative to its body, shape [site_count, 7], float."""

        self.tendon_key = []
        """List of tendon keys."""
        self.tendon_type = []
        """Type of each tendon ('spatial', etc.), shape [tendon_count], string."""
        self.tendon_site_ids = []
        """List of site IDs for each tendon. For spatial tendons, this is a list of site indices."""
        self.tendon_damping = None
        """Damping coefficient for each tendon, shape [tendon_count], float."""
        self.tendon_stiffness = None
        """Stiffness coefficient for each tendon, shape [tendon_count], float."""
        self.tendon_rest_length = None
        """Rest length for each tendon, shape [tendon_count], float."""

        self.tendon_actuator_tendon_id = None
        """Tendon index for each tendon actuator, shape [tendon_actuator_count], int."""
        self.tendon_actuator_key = []
        """List of tendon actuator keys."""
        self.tendon_actuator_ke = None
        """Elastic/stiffness gain for each tendon actuator, shape [tendon_actuator_count], float."""
        self.tendon_actuator_kd = None
        """Damping gain for each tendon actuator, shape [tendon_actuator_count], float."""
        self.tendon_actuator_force_range = None
        """Force range [min, max] for each tendon actuator, shape [tendon_actuator_count, 2], float."""

        self.body_q = None
        """Rigid body poses for state initialization, shape [body_count, 7], float."""
        self.body_qd = None
        """Rigid body velocities for state initialization, shape [body_count, 6], float."""
        self.body_com = None
        """Rigid body center of mass (in local frame), shape [body_count, 3], float."""
        self.body_inertia = None
        """Rigid body inertia tensor (relative to COM), shape [body_count, 3, 3], float."""
        self.body_inv_inertia = None
        """Rigid body inverse inertia tensor (relative to COM), shape [body_count, 3, 3], float."""
        self.body_mass = None
        """Rigid body mass, shape [body_count], float."""
        self.body_inv_mass = None
        """Rigid body inverse mass, shape [body_count], float."""
        self.body_key = []
        """Rigid body keys, shape [body_count], str."""
        self.body_world = None
        """World index for each body, shape [body_count], int. Global entities have index -1."""

        self.joint_q = None
        """Generalized joint positions for state initialization, shape [joint_coord_count], float."""
        self.joint_qd = None
        """Generalized joint velocities for state initialization, shape [joint_dof_count], float."""
        self.joint_f = None
        """Generalized joint forces for state initialization, shape [joint_dof_count], float."""
        self.joint_target = None
        """Generalized joint target inputs, shape [joint_dof_count], float."""
        self.tendon_target = None
        """Tendon position target for control, shape [tendon_actuator_count], float."""
        self.joint_type = None
        """Joint type, shape [joint_count], int."""
        self.joint_parent = None
        """Joint parent body indices, shape [joint_count], int."""
        self.joint_child = None
        """Joint child body indices, shape [joint_count], int."""
        self.joint_ancestor = None
        """Maps from joint index to the index of the joint that has the current joint parent body as child (-1 if no such joint ancestor exists), shape [joint_count], int."""
        self.joint_X_p = None
        """Joint transform in parent frame, shape [joint_count, 7], float."""
        self.joint_X_c = None
        """Joint mass frame in child frame, shape [joint_count, 7], float."""
        self.joint_axis = None
        """Joint axis in child frame, shape [joint_dof_count, 3], float."""
        self.joint_armature = None
        """Armature for each joint axis (used by :class:`~newton.solvers.SolverMuJoCo` and :class:`~newton.solvers.SolverFeatherstone`), shape [joint_dof_count], float."""
        self.joint_target_ke = None
        """Joint stiffness, shape [joint_dof_count], float."""
        self.joint_target_kd = None
        """Joint damping, shape [joint_dof_count], float."""
        self.joint_effort_limit = None
        """Joint effort (force/torque) limits, shape [joint_dof_count], float."""
        self.joint_velocity_limit = None
        """Joint velocity limits, shape [joint_dof_count], float."""
        self.joint_friction = None
        """Joint friction coefficient, shape [joint_dof_count], float."""
        self.joint_dof_dim = None
        """Number of linear and angular dofs per joint, shape [joint_count, 2], int."""
        self.joint_dof_mode = None
        """Control mode for each joint dof, shape [joint_dof_count], int."""
        self.joint_enabled = None
        """Controls which joint is simulated (bodies become disconnected if False), shape [joint_count], int."""
        self.joint_limit_lower = None
        """Joint lower position limits, shape [joint_dof_count], float."""
        self.joint_limit_upper = None
        """Joint upper position limits, shape [joint_dof_count], float."""
        self.joint_limit_ke = None
        """Joint position limit stiffness (used by :class:`~newton.solvers.SolverSemiImplicit` and :class:`~newton.solvers.SolverFeatherstone`), shape [joint_dof_count], float."""
        self.joint_limit_kd = None
        """Joint position limit damping (used by :class:`~newton.solvers.SolverSemiImplicit` and :class:`~newton.solvers.SolverFeatherstone`), shape [joint_dof_count], float."""
        self.joint_twist_lower = None
        """Joint lower twist limit, shape [joint_count], float."""
        self.joint_twist_upper = None
        """Joint upper twist limit, shape [joint_count], float."""
        self.joint_q_start = None
        """Start index of the first position coordinate per joint (last value is a sentinel for dimension queries), shape [joint_count + 1], int."""
        self.joint_qd_start = None
        """Start index of the first velocity coordinate per joint (last value is a sentinel for dimension queries), shape [joint_count + 1], int."""
        self.joint_key = []
        """Joint keys, shape [joint_count], str."""
        self.joint_world = None
        """World index for each joint, shape [joint_count], int. -1 for global."""
        self.articulation_start = None
        """Articulation start index, shape [articulation_count], int."""
        self.articulation_key = []
        """Articulation keys, shape [articulation_count], str."""
        self.articulation_world = None
        """World index for each articulation, shape [articulation_count], int. -1 for global."""
        self.max_joints_per_articulation = 0
        """Maximum number of joints in any articulation (used for IK kernel dimensioning)."""

        self.soft_contact_ke = 1.0e3
        """Stiffness of soft contacts (used by :class:`~newton.solvers.SolverSemiImplicit` and :class:`~newton.solvers.SolverFeatherstone`)."""
        self.soft_contact_kd = 10.0
        """Damping of soft contacts (used by :class:`~newton.solvers.SolverSemiImplicit` and :class:`~newton.solvers.SolverFeatherstone`)."""
        self.soft_contact_kf = 1.0e3
        """Stiffness of friction force in soft contacts (used by :class:`~newton.solvers.SolverSemiImplicit` and :class:`~newton.solvers.SolverFeatherstone`)."""
        self.soft_contact_mu = 0.5
        """Friction coefficient of soft contacts."""
        self.soft_contact_restitution = 0.0
        """Restitution coefficient of soft contacts (used by :class:`SolverXPBD`)."""

        self.rigid_contact_max = 0
        """Number of potential contact points between rigid bodies."""
        self.rigid_contact_torsional_friction = 0.0
        """Torsional friction coefficient for rigid body contacts (used by :class:`SolverXPBD`)."""
        self.rigid_contact_rolling_friction = 0.0
        """Rolling friction coefficient for rigid body contacts (used by :class:`SolverXPBD`)."""

        self.up_vector = np.array((0.0, 0.0, 1.0))
        """Up vector of the world, shape [3], float."""
        self.up_axis = 2
        """Up axis: 0 for x, 1 for y, 2 for z."""
        self.gravity = None
        """Gravity vector, shape [1], dtype vec3."""

        self.equality_constraint_type = None
        """Type of equality constraint, shape [equality_constraint_count], int."""
        self.equality_constraint_body1 = None
        """First body index, shape [equality_constraint_count], int."""
        self.equality_constraint_body2 = None
        """Second body index, shape [equality_constraint_count], int."""
        self.equality_constraint_anchor = None
        """Anchor point on first body, shape [equality_constraint_count, 3], float."""
        self.equality_constraint_torquescale = None
        """Torque scale, shape [equality_constraint_count], float."""
        self.equality_constraint_relpose = None
        """Relative pose, shape [equality_constraint_count, 7], float."""
        self.equality_constraint_joint1 = None
        """First joint index, shape [equality_constraint_count], int."""
        self.equality_constraint_joint2 = None
        """Second joint index, shape [equality_constraint_count], int."""
        self.equality_constraint_polycoef = None
        """Polynomial coefficients, shape [equality_constraint_count, 2], float."""
        self.equality_constraint_key = []
        """Constraint name/key, shape [equality_constraint_count], str."""
        self.equality_constraint_enabled = None
        """Whether constraint is active, shape [equality_constraint_count], bool."""

        self.particle_count = 0
        """Total number of particles in the system."""
        self.body_count = 0
        """Total number of bodies in the system."""
        self.shape_count = 0
        """Total number of shapes in the system."""
        self.joint_count = 0
        """Total number of joints in the system."""
        self.tri_count = 0
        """Total number of triangles in the system."""
        self.tet_count = 0
        """Total number of tetrahedra in the system."""
        self.edge_count = 0
        """Total number of edges in the system."""
        self.spring_count = 0
        """Total number of springs in the system."""
        self.muscle_count = 0
        """Total number of muscles in the system."""
        self.articulation_count = 0
        """Total number of articulations in the system."""
        self.joint_dof_count = 0
        """Total number of velocity degrees of freedom of all joints. Equals the number of joint axes."""
        self.joint_coord_count = 0
        """Total number of position degrees of freedom of all joints in the system."""
        self.site_count = 0
        """Total number of sites in the system."""
        self.tendon_count = 0
        """Total number of tendons in the system."""
        self.tendon_actuator_count = 0
        """Total number of tendon actuators in the system."""
        self.equality_constraint_count = 0
        """Total number of equality constraints in the system."""

        # indices of particles sharing the same color
        self.particle_color_groups = []
        """Coloring of all particles for Gauss-Seidel iteration (see :class:`~newton.solvers.SolverVBD`). Each array contains indices of particles sharing the same color."""
        self.particle_colors = None
        """Color assignment for every particle."""

        self.device = wp.get_device(device)
        """Device on which the Model was allocated."""

        self.attribute_frequency = {}
        """Classifies each attribute using ModelAttributeFrequency enum values (per body, per joint, per DOF, etc.)."""

        self.attribute_assignment = {}
        """Assignment for custom attributes using ModelAttributeAssignment enum values.
        If an attribute is not in this dictionary, it is assumed to be a Model attribute (assignment=ModelAttributeAssignment.MODEL)."""

        # attributes per body
        self.attribute_frequency["body_q"] = ModelAttributeFrequency.BODY
        self.attribute_frequency["body_qd"] = ModelAttributeFrequency.BODY
        self.attribute_frequency["body_com"] = ModelAttributeFrequency.BODY
        self.attribute_frequency["body_inertia"] = ModelAttributeFrequency.BODY
        self.attribute_frequency["body_inv_inertia"] = ModelAttributeFrequency.BODY
        self.attribute_frequency["body_mass"] = ModelAttributeFrequency.BODY
        self.attribute_frequency["body_inv_mass"] = ModelAttributeFrequency.BODY
        self.attribute_frequency["body_f"] = ModelAttributeFrequency.BODY

        # attributes per joint
        self.attribute_frequency["joint_type"] = ModelAttributeFrequency.JOINT
        self.attribute_frequency["joint_parent"] = ModelAttributeFrequency.JOINT
        self.attribute_frequency["joint_child"] = ModelAttributeFrequency.JOINT
        self.attribute_frequency["joint_ancestor"] = ModelAttributeFrequency.JOINT
        self.attribute_frequency["joint_X_p"] = ModelAttributeFrequency.JOINT
        self.attribute_frequency["joint_X_c"] = ModelAttributeFrequency.JOINT
        self.attribute_frequency["joint_dof_dim"] = ModelAttributeFrequency.JOINT
        self.attribute_frequency["joint_enabled"] = ModelAttributeFrequency.JOINT
        self.attribute_frequency["joint_twist_lower"] = ModelAttributeFrequency.JOINT
        self.attribute_frequency["joint_twist_upper"] = ModelAttributeFrequency.JOINT

        # attributes per joint coord
        self.attribute_frequency["joint_q"] = ModelAttributeFrequency.JOINT_COORD

        # attributes per joint dof
        self.attribute_frequency["joint_qd"] = ModelAttributeFrequency.JOINT_DOF
        self.attribute_frequency["joint_f"] = ModelAttributeFrequency.JOINT_DOF
        self.attribute_frequency["joint_armature"] = ModelAttributeFrequency.JOINT_DOF
        self.attribute_frequency["joint_target"] = ModelAttributeFrequency.JOINT_DOF
        self.attribute_frequency["joint_axis"] = ModelAttributeFrequency.JOINT_DOF
        self.attribute_frequency["joint_target_ke"] = ModelAttributeFrequency.JOINT_DOF
        self.attribute_frequency["joint_target_kd"] = ModelAttributeFrequency.JOINT_DOF
        self.attribute_frequency["joint_dof_mode"] = ModelAttributeFrequency.JOINT_DOF
        self.attribute_frequency["joint_limit_lower"] = ModelAttributeFrequency.JOINT_DOF
        self.attribute_frequency["joint_limit_upper"] = ModelAttributeFrequency.JOINT_DOF
        self.attribute_frequency["joint_limit_ke"] = ModelAttributeFrequency.JOINT_DOF
        self.attribute_frequency["joint_limit_kd"] = ModelAttributeFrequency.JOINT_DOF
        self.attribute_frequency["joint_effort_limit"] = ModelAttributeFrequency.JOINT_DOF
        self.attribute_frequency["joint_friction"] = ModelAttributeFrequency.JOINT_DOF
        self.attribute_frequency["joint_velocity_limit"] = ModelAttributeFrequency.JOINT_DOF

        # attributes per shape
        self.attribute_frequency["shape_transform"] = ModelAttributeFrequency.SHAPE
        self.attribute_frequency["shape_body"] = ModelAttributeFrequency.SHAPE
        self.attribute_frequency["shape_flags"] = ModelAttributeFrequency.SHAPE
        self.attribute_frequency["shape_material_ke"] = ModelAttributeFrequency.SHAPE
        self.attribute_frequency["shape_material_kd"] = ModelAttributeFrequency.SHAPE
        self.attribute_frequency["shape_material_kf"] = ModelAttributeFrequency.SHAPE
        self.attribute_frequency["shape_material_ka"] = ModelAttributeFrequency.SHAPE
        self.attribute_frequency["shape_material_mu"] = ModelAttributeFrequency.SHAPE
        self.attribute_frequency["shape_material_restitution"] = ModelAttributeFrequency.SHAPE
        self.attribute_frequency["shape_type"] = ModelAttributeFrequency.SHAPE
        self.attribute_frequency["shape_is_solid"] = ModelAttributeFrequency.SHAPE
        self.attribute_frequency["shape_thickness"] = ModelAttributeFrequency.SHAPE
        self.attribute_frequency["shape_source_ptr"] = ModelAttributeFrequency.SHAPE
        self.attribute_frequency["shape_scale"] = ModelAttributeFrequency.SHAPE
        self.attribute_frequency["shape_filter"] = ModelAttributeFrequency.SHAPE

        # attributes per tendon
        self.attribute_frequency["tendon_damping"] = "tendon"
        self.attribute_frequency["tendon_stiffness"] = "tendon"
        self.attribute_frequency["tendon_rest_length"] = "tendon"
        self.attribute_frequency["tendon_type"] = "tendon"
        self.attribute_frequency["tendon_target"] = "tendon"
        self.attribute_frequency["tendon_actuator_kp"] = "tendon"
        self.attribute_frequency["tendon_actuator_kv"] = "tendon"
        self.attribute_frequency["tendon_actuator_force_range"] = "tendon"

    def state(self, requires_grad: bool | None = None) -> State:
        """
        Create and return a new :class:`State` object for this model.

        The returned state is initialized with the initial configuration from the model description.

        Args:
            requires_grad (bool, optional): Whether the state variables should have `requires_grad` enabled.
                If None, uses the model's :attr:`requires_grad` setting.

        Returns:
            State: The state object
        """
        s = State()
        if requires_grad is None:
            requires_grad = self.requires_grad

        # particles
        if self.particle_count:
            s.particle_q = wp.clone(self.particle_q, requires_grad=requires_grad)
            s.particle_qd = wp.clone(self.particle_qd, requires_grad=requires_grad)
            s.particle_f = wp.zeros_like(self.particle_qd, requires_grad=requires_grad)

        # rigid bodies
        if self.body_count:
            s.body_q = wp.clone(self.body_q, requires_grad=requires_grad)
            s.body_qd = wp.clone(self.body_qd, requires_grad=requires_grad)
            s.body_f = wp.zeros_like(self.body_qd, requires_grad=requires_grad)

        # joints
        if self.joint_count:
            s.joint_q = wp.clone(self.joint_q, requires_grad=requires_grad)
            s.joint_qd = wp.clone(self.joint_qd, requires_grad=requires_grad)

        # attach custom attributes with assignment==STATE
        self._add_custom_attributes(s, ModelAttributeAssignment.STATE, requires_grad=requires_grad)

        return s

    def control(self, requires_grad: bool | None = None, clone_variables: bool = True) -> Control:
        """
        Create and return a new :class:`Control` object for this model.

        The returned control object is initialized with the control inputs from the model description.

        Args:
            requires_grad (bool, optional): Whether the control variables should have `requires_grad` enabled.
                If None, uses the model's :attr:`requires_grad` setting.
            clone_variables (bool): If True, clone the control input arrays; if False, use references.

        Returns:
            Control: The initialized control object.
        """
        c = Control()
        if requires_grad is None:
            requires_grad = self.requires_grad
        if clone_variables:
            if self.joint_count:
                c.joint_target = wp.clone(self.joint_target, requires_grad=requires_grad)
                c.joint_f = wp.clone(self.joint_f, requires_grad=requires_grad)
            if self.tri_count:
                c.tri_activations = wp.clone(self.tri_activations, requires_grad=requires_grad)
            if self.tet_count:
                c.tet_activations = wp.clone(self.tet_activations, requires_grad=requires_grad)
            if self.muscle_count:
                c.muscle_activations = wp.clone(self.muscle_activations, requires_grad=requires_grad)
            if self.tendon_actuator_count:
                c.tendon_target = wp.clone(self.tendon_target, requires_grad=requires_grad)

        else:
            c.joint_target = self.joint_target
            c.joint_f = self.joint_f
            c.tri_activations = self.tri_activations
            c.tet_activations = self.tet_activations
            c.muscle_activations = self.muscle_activations
<<<<<<< HEAD
        # attach custom attributes with assignment==CONTROL
        self._add_custom_attributes(
            c, ModelAttributeAssignment.CONTROL, requires_grad=requires_grad, clone_arrays=clone_variables
        )
=======
            c.tendon_target = self.tendon_target

>>>>>>> f362a7aa
        return c

    def set_gravity(self, gravity: tuple[float, float, float] | list[float] | wp.vec3) -> None:
        """
        Set gravity for runtime modification.

        Args:
            gravity: Gravity vector as a tuple, list, or wp.vec3.
                    Common values: (0, 0, -9.81) for Z-up, (0, -9.81, 0) for Y-up.

        Note:
            After calling this method, you should notify solvers via
            `solver.notify_model_changed(SolverNotifyFlags.MODEL_PROPERTIES)`.
        """
        if self.gravity is None:
            raise RuntimeError(
                "Model gravity not initialized. Ensure the model was created via ModelBuilder.finalize()"
            )

        if isinstance(gravity, tuple | list):
            self.gravity.assign([wp.vec3(gravity[0], gravity[1], gravity[2])])
        else:
            self.gravity.assign([gravity])

    def collide(
        self: Model,
        state: State,
        collision_pipeline: CollisionPipeline | None = None,
        rigid_contact_max_per_pair: int | None = None,
        rigid_contact_margin: float = 0.01,
        soft_contact_max: int | None = None,
        soft_contact_margin: float = 0.01,
        edge_sdf_iter: int = 10,
        requires_grad: bool | None = None,
    ) -> Contacts:
        """
        Generate contact points for the particles and rigid bodies in the model.

        This method produces a :class:`Contacts` object containing collision/contact information
        for use in contact-dynamics kernels.

        Args:
            state (State): The current state of the model.
            collision_pipeline (CollisionPipeline, optional): Collision pipeline to use for contact generation.
                If not provided, a new one will be created if it hasn't been constructed before for this model.
            rigid_contact_max_per_pair (int, optional): Maximum number of rigid contacts per shape pair.
                If None, a kernel is launched to count the number of possible contacts.
            rigid_contact_margin (float, optional): Margin for rigid contact generation. Default is 0.01.
            soft_contact_max (int, optional): Maximum number of soft contacts.
                If None, a kernel is launched to count the number of possible contacts.
            soft_contact_margin (float, optional): Margin for soft contact generation. Default is 0.01.
            edge_sdf_iter (int, optional): Number of search iterations for finding closest contact points between edges and SDF. Default is 10.
            requires_grad (bool, optional): Whether to duplicate contact arrays for gradient computation. If None, uses :attr:`Model.requires_grad`.

        Returns:
            Contacts: The contact object containing collision information.
        """
        from .collide import CollisionPipeline  # noqa: PLC0415

        if requires_grad is None:
            requires_grad = self.requires_grad

        if collision_pipeline is not None:
            self._collision_pipeline = collision_pipeline
        elif not hasattr(self, "_collision_pipeline"):
            self._collision_pipeline = CollisionPipeline.from_model(
                model=self,
                rigid_contact_max_per_pair=rigid_contact_max_per_pair,
                rigid_contact_margin=rigid_contact_margin,
                soft_contact_max=soft_contact_max,
                soft_contact_margin=soft_contact_margin,
                edge_sdf_iter=edge_sdf_iter,
                requires_grad=requires_grad,
            )

        # update any additional parameters
        self._collision_pipeline.rigid_contact_margin = rigid_contact_margin
        self._collision_pipeline.soft_contact_margin = soft_contact_margin
        self._collision_pipeline.edge_sdf_iter = edge_sdf_iter

        contacts = self._collision_pipeline.collide(self, state)
        # attach custom attributes with assignment==CONTACT
        self._add_custom_attributes(contacts, ModelAttributeAssignment.CONTACT, requires_grad=requires_grad)
        return contacts

    def _add_custom_attributes(
        self,
        destination: object,
        assignment: ModelAttributeAssignment,
        requires_grad: bool = False,
        clone_arrays: bool = True,
    ) -> None:
        """
        Add custom attributes of a specific assignment type to a destination object.

        Args:
            destination: The object to add attributes to (State, Control, or Contacts)
            assignment: The assignment type to filter attributes by
            requires_grad: Whether cloned arrays should have requires_grad enabled
            clone_arrays: Whether to clone wp.arrays (True) or use references (False)
        """
        for full_name, _freq in self.attribute_frequency.items():
            if self.attribute_assignment.get(full_name, ModelAttributeAssignment.MODEL) != assignment:
                continue

            # Parse namespace from full_name (format: "namespace:attr_name" or "attr_name")
            if ":" in full_name:
                namespace, attr_name = full_name.split(":", 1)
                # Get source from namespaced location on model
                ns_obj = getattr(self, namespace, None)
                if ns_obj is None:
                    raise AttributeError(f"Namespace '{namespace}' does not exist on the model")
                src = getattr(ns_obj, attr_name, None)
                if src is None:
                    raise AttributeError(
                        f"Attribute '{namespace}.{attr_name}' is registered but does not exist on the model"
                    )
                # Create namespace on destination if it doesn't exist
                if not hasattr(destination, namespace):
                    setattr(destination, namespace, AttributeNamespace(namespace))
                dest = getattr(destination, namespace)
            else:
                # Non-namespaced attribute - add directly to destination
                attr_name = full_name
                src = getattr(self, attr_name, None)
                if src is None:
                    raise AttributeError(
                        f"Attribute '{attr_name}' is registered in attribute_frequency but does not exist on the model"
                    )
                dest = destination

            # Add attribute to the determined destination (either destination or dest_ns)
            if isinstance(src, wp.array):
                if clone_arrays:
                    setattr(dest, attr_name, wp.clone(src, requires_grad=requires_grad))
                else:
                    setattr(dest, attr_name, src)
            else:
                setattr(dest, attr_name, src)

    def add_attribute(
        self,
        name: str,
        attrib: wp.array,
        frequency: ModelAttributeFrequency,
        assignment: ModelAttributeAssignment | None = None,
        namespace: str | None = None,
    ):
        """
        Add a custom attribute to the model.

        Args:
            name (str): Name of the attribute.
            attrib (wp.array): The array to add as an attribute.
            frequency (ModelAttributeFrequency): The frequency of the attribute using ModelAttributeFrequency enum.
            assignment (ModelAttributeAssignment, optional): The assignment category using ModelAttributeAssignment enum.
                Determines which object will hold the attribute.
            namespace (str, optional): Namespace for the attribute.
                If None, attribute is added directly to the assignment object (e.g., model.attr_name).
                If specified, attribute is added to a namespace object (e.g., model.namespace_name.attr_name).

        Raises:
            TypeError: If the attribute is not a wp.array.
            AttributeError: If the attribute already exists or is on the wrong device.
        """
        if not isinstance(attrib, wp.array):
            raise TypeError(f"Attribute '{name}' must be a wp.array")
        if attrib.device != self.device:
            raise AttributeError(f"Attribute '{name}' device mismatch (model={self.device}, got={attrib.device})")

        # Handle namespaced attributes
        if namespace:
            # Create namespace object if it doesn't exist
            if not hasattr(self, namespace):
                setattr(self, namespace, AttributeNamespace(namespace))

            ns_obj = getattr(self, namespace)
            if hasattr(ns_obj, name):
                raise AttributeError(f"Attribute already exists: {namespace}.{name}")

            setattr(ns_obj, name, attrib)
            full_name = f"{namespace}:{name}"
        else:
            # Add directly to model
            if hasattr(self, name):
                raise AttributeError(f"Attribute already exists: {name}")
            setattr(self, name, attrib)
            full_name = name

        self.attribute_frequency[full_name] = frequency
        if assignment is not None:
            self.attribute_assignment[full_name] = assignment

    def get_attribute_frequency(self, name):
        """
        Get the frequency of an attribute.

        Args:
            name (str): Name of the attribute.

        Returns:
            ModelAttributeFrequency: The frequency of the attribute as an enum value.

        Raises:
            AttributeError: If the attribute frequency is not known.
        """
        frequency = self.attribute_frequency.get(name)
        if frequency is None:
            raise AttributeError(f"Attribute frequency of '{name}' is not known")
        return frequency<|MERGE_RESOLUTION|>--- conflicted
+++ resolved
@@ -688,15 +688,8 @@
             c.tri_activations = self.tri_activations
             c.tet_activations = self.tet_activations
             c.muscle_activations = self.muscle_activations
-<<<<<<< HEAD
-        # attach custom attributes with assignment==CONTROL
-        self._add_custom_attributes(
-            c, ModelAttributeAssignment.CONTROL, requires_grad=requires_grad, clone_arrays=clone_variables
-        )
-=======
             c.tendon_target = self.tendon_target
 
->>>>>>> f362a7aa
         return c
 
     def set_gravity(self, gravity: tuple[float, float, float] | list[float] | wp.vec3) -> None:
